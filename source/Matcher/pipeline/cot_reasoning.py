import json
import os
import time
from typing import Dict, List

import torch
from Matcher.utils.file_utils import read_json_file, write_json_file, write_text_file
from Matcher.utils.logging_config import setup_logging
from tqdm import tqdm

logger = setup_logging()


class BatchTrialProcessor:
    def __init__(
        self,
        model,
        tokenizer,
        device: int,
        batch_size: int = 4,
        use_cot: bool = True,
        max_new_tokens: int = 5000,  # keep long answers
    ):
        """
        Optimized for throughput while preserving long outputs.

        Key improvements:
        - model.eval(), use_cache, TF32 hints, and SDPA/FlashAttention2 when available
        - length bucketing (sort by prompt token length) to reduce padding waste
        - telemetry for tokens/sec and stage timings
        """
        self.device = device
        self.device_str = f"cuda:{device}"
        self.batch_size = batch_size
        self.model = model
        self.tokenizer = tokenizer
        self.use_cot = use_cot
        self.max_new_tokens = max_new_tokens

        # ---- Inference-time performance knobs (safe if available) ----
        self.model.eval()
        try:
            # Allow TF32 on Ampere+ (gives a free speedup for matmuls with minimal accuracy loss)
            torch.backends.cuda.matmul.allow_tf32 = True
            torch.set_float32_matmul_precision("high")
        except Exception:
            pass

        # Prefer fast attention kernels if supported by your install
        try:
            from transformers.utils.import_utils import is_flash_attn_2_available

            if hasattr(self.model, "config"):
                if is_flash_attn_2_available():
                    self.model.config.attn_implementation = "flash_attention_2"
                else:
                    # SDPA is the PyTorch fused attention (fast on recent torch)
                    self.model.config.attn_implementation = "sdpa"
        except Exception:
            # Fall back silently; HF will pick the best available
            pass

        # Ensure caching is on for generation
        try:
            if hasattr(self.model, "config") and hasattr(
                self.model.config, "use_cache"
            ):
                self.model.config.use_cache = True
        except Exception:
            pass

        # Pad token handling (avoids warnings for decoder-only models)
        try:
            if (
                self.tokenizer.pad_token_id is None
                and self.tokenizer.eos_token_id is not None
            ):
                self.tokenizer.pad_token = self.tokenizer.eos_token
        except Exception:
            pass

    # ---------------------- I/O helpers ----------------------

        self.model.eval()
        try:
                # Allow TF32 on Ampere+ (gives a free speedup for matmuls with minimal accuracy loss)
                torch.backends.cuda.matmul.allow_tf32 = True
                torch.set_float32_matmul_precision("high")
        except Exception:
            pass

    def _load_trial_data(self, nct_id: str, json_folder: str) -> str:
        try:
            path = f"{json_folder}/{nct_id}.json"
            trial_data = read_json_file(path)
            return trial_data.get("eligibility_criteria", "")
        except Exception as e:
            logger.error(f"Error loading {nct_id}: {str(e)}")
            return ""

    # ---------------------- Prompting ----------------------

    def _format_prompt(self, criteria_text: str, patient_profile: str) -> str:
        criteria_text_formatted = (
            f"Eligibility Criteria:\n{criteria_text}"
            if criteria_text
            else "No eligibility criteria provided."
        )

        if self.use_cot:
            system_msg = (
                "You are a medical expert with advanced knowledge in clinical reasoning, diagnostics, and treatment planning. "
                "Answer the following question. Before answering, create a concise chain of thoughts reasoning to ensure a logical and accurate response.\n"
            )
            chat = [
                {"role": "system", "content": system_msg},
                {
                    "role": "user",
                    "content": (
                        "Assess the given patient's eligibility for a clinical trial by evaluating each and every criterion individually.\n\n"
                        "### INCLUSION CRITERIA ASSESSMENT\n"
                        "For each inclusion criterion, classify it as one of:\n"
                        "- **Met:** The patient's data explicitly and unequivocally satisfies the criterion.\n"
                        "- **Not Met:** The patient's data explicitly and unequivocally contradicts or fails to satisfy the criterion.\n"
                        "- **Unclear:** Insufficient or missing patient data to verify.\n"
                        "- **Irrelevant:** The criterion does not apply to the patient's context.\n\n"
                        "### EXCLUSION CRITERIA ASSESSMENT\n"
                        "For each exclusion criterion, classify it as one of:\n"
                        "- **Violated:** The patient's data explicitly and unequivocally violates the criterion.\n"
                        "- **Not Violated:** The patient's data confirms compliance with the criterion.\n"
                        "- **Unclear:** Insufficient or missing patient data to verify.\n"
                        "- **Irrelevant:** The criterion does not apply to the patient's context.\n\n"
                        "### IMPORTANT INSTRUCTIONS\n"
                        "- Ensure all criteria are assessed one-by-one.\n"
                        "- Use **only** the provided patient data; **do not infer, assume, or extrapolate beyond the given information.**\n"
                        "- Justifications must be strictly based on direct evidence from the patient profile.\n"
                        "### RESPONSE FORMAT (STRICTLY FOLLOW)\n"
                        "{\n"
                        '  "Inclusion_Criteria_Evaluation": [\n'
                        '    {"Criterion": "Exact inclusion criterion text", "Classification": "Met | Not Met | Unclear | Irrelevant", "Justification": "Clear, evidence-based rationale using ONLY provided data"}\n'
                        "  ],\n"
                        '  "Exclusion_Criteria_Evaluation": [\n'
                        '    {"Criterion": "Exact exclusion criterion text", "Classification": "Violated | Not Violated | Unclear | Irrelevant", "Justification": "Clear, evidence-based rationale using ONLY provided data"}\n'
                        "  ],\n"
                        '  "Recap": "Concise summary of key qualifying/disqualifying factors",\n'
                        '  "Final Decision": "Eligible | Likely Eligible (leaning toward inclusion) | Likely Ineligible (leaning toward exclusion) | Ineligible"\n'
                        "}\n\n"
                        "### INPUT\n"
                        "---Start of Clinical Trial Criteria---\n"
                        f"{criteria_text_formatted}\n"
                        "---End of Clinical Trial Criteria---\n\n"
                        "----\n"
                        "---Start of Patient Description---\n"
                        f"{patient_profile}\n"
                        "Written informed consent has been obtained from the patient or their legal representative.\n"
                        "---End of Patient Description---\n"
                        "## IMPORTANT REMINDER:\n"
                        "NEVER make assumptions, inferences, or extrapolations beyond the explicitly stated patient information."
                    ),
                },
            ]
        else:
            chat = [
                {
                    "role": "system",
                    "content": (
                        "You are a clinical assistant tasked with assessing the eligibility of a patient for a clinical trial. "
                        "Output only a JSON object evaluating trial eligibility for the patient based only on the provided criteria and patient profile.\n"
                    ),
                },
                {
                    "role": "user",
                    "content": (
                        "For each criterion, classify:\n"
                        '- If Inclusion Criterion: "Met" | "Not Met" | "Unclear" | "Irrelevant"\n'
                        '- If Exclusion Criterion: "Violated" | "Not Violated" | "Unclear" | "Irrelevant"\n\n'
                        "Provide a justification for each classification based strictly on the provided data. "
                        "Output this JSON schema:\n"
                        "{\n"
                        '  "Inclusion_Criteria_Evaluation": [ {"Criterion": "...", "Classification": "...", "Justification": "..."} ],\n'
                        '  "Exclusion_Criteria_Evaluation": [ {"Criterion": "...", "Classification": "...", "Justification": "..."} ],\n'
                        '  "Final Decision": "Eligible | Likely Eligible | Likely Ineligible | Ineligible"\n'
                        "}\n\n"
                        "---Start of Clinical Trial Criteria---\n"
                        f"{criteria_text_formatted}\n"
                        "---End of Clinical Trial Criteria---\n\n"
                        "---Start of Patient Description---\n"
                        f"{patient_profile}\n"
                        "---End of Patient Description---\n"
                    ),
                },
            ]

        if hasattr(self.tokenizer, "apply_chat_template"):
            return self.tokenizer.apply_chat_template(
                chat, tokenize=False, add_generation_prompt=True
            )
        # Fallback: simple concatenation
        system_part = f"{chat[0]['content']}\n\n"
        user_part = f"{chat[1]['content']}\n\n"
        return system_part + user_part + "Answer: "
    
    def _individual_process(self, nct_id: str, prompt: str, output_folder: str):
        """ Process a single trial individually in case of batch failure due to a repetition pitfall of the model."""
        try:
            inputs = self.tokenizer(
                [prompt],
                padding=True,
                truncation=True,
                return_tensors="pt",
            ).to(f"cuda:{self.device}")
            with torch.inference_mode():
                outputs = self.model.generate(
                    **inputs,
                    max_new_tokens=5000,
                    do_sample=False,
                    return_dict_in_generate=False,
                    use_cache=True
                    )
            decoded_response = self.tokenizer.batch_decode(
                outputs[:, inputs.input_ids.shape[1] :], skip_special_tokens=True
            )[0]
            self._save_outputs(nct_id, decoded_response, output_folder)
        except Exception as e:
            logger.error(f"Failed individual processing for {nct_id}: {str(e)}")

    # ---------------------- Core batch path ----------------------

    def _process_batch(self, batch: List[Dict], output_folder: str):
        """
        Expects a list of dicts with keys: nct_id, prompt
        """
        try:
            t0 = time.time()
            # Tokenize once; pad to the longest in this batch only
            tokenized = self.tokenizer(
                [item["prompt"] for item in batch],
                padding=True,
                truncation=True,  # keep to model max length to avoid OOM
                return_tensors="pt",
            )
            input_len = tokenized["input_ids"].shape[1]
            tokenized = tokenized.to(self.device_str)
            t1 = time.time()

            # Autocast to model dtype if it's half/bfloat16 for extra speed
            model_dtype = next(self.model.parameters()).dtype
            use_autocast = model_dtype in (torch.float16, torch.bfloat16)

            with torch.inference_mode():
<<<<<<< HEAD
                outputs = self.model.generate(
                    **inputs,
                    max_new_tokens=5000,
                    do_sample=False,
                    return_dict_in_generate=False,
                    use_cache=True
                    )
=======
                ctx = (
                    torch.autocast(device_type="cuda", dtype=model_dtype)
                    if use_autocast
                    else torch.cuda.amp.autocast(enabled=False)
                )
                with ctx:
                    outputs = self.model.generate(
                        **tokenized,
                        max_new_tokens=self.max_new_tokens,  # long answers kept
                        do_sample=False,
                        use_cache=True,
                        pad_token_id=self.tokenizer.pad_token_id
                        if self.tokenizer.pad_token_id is not None
                        else self.tokenizer.eos_token_id,
                        eos_token_id=self.tokenizer.eos_token_id,
                        num_return_sequences=1,
                        return_dict_in_generate=False,
                    )
            t2 = time.time()

            # Decode only the generated tail
            gen_len = outputs.shape[1] - input_len
>>>>>>> 7f0e9dd0
            decoded_responses = self.tokenizer.batch_decode(
                outputs[:, input_len:], skip_special_tokens=True
            )

<<<<<<< HEAD
            logger.warning(f"Decoded response: {decoded_responses}")
            for item, response in zip(batch, decoded_responses):
                try:
                    self._save_outputs(item["nct_id"], response, output_folder)
                except Exception as e:
                    logger.error(f"Failed to process {item['nct_id']}: {str(e)}. Regenerating individually.")
                    self._individual_process(nct_id=item["nct_id"], prompt=item["prompt"], output_folder=output_folder)
=======
            # Persist outputs
            for item, response in zip(batch, decoded_responses):
                self._save_outputs(item["nct_id"], response, output_folder)

            # Telemetry
            total_gen_tokens = gen_len * len(batch)
            gen_time = t2 - t1
            logger.info(
                f"[GPU {self.device}] batch={len(batch)} | in_len={input_len} | "
                f"out_len≈{gen_len} | tokenize+H2D={t1 - t0:.2f}s | "
                f"generate={gen_time:.2f}s | ~{(total_gen_tokens / gen_time) if gen_time > 0 else 0:.1f} tok/s"
            )
>>>>>>> 7f0e9dd0
        except Exception as e:
            logger.error(f"Batch processing failed: {str(e)}")
            for item in batch:
                logger.error(f"Failed trial: {item['nct_id']}")

    # ---------------------- Persistence ----------------------

    def _save_outputs(self, nct_id: str, response: str, output_folder: str):
        try:
            os.makedirs(output_folder, exist_ok=True)
            txt_path = f"{output_folder}/{nct_id}.txt"
            write_text_file([response], txt_path)
            try:
                # naive JSON slice (you may replace with a balanced-brace parser if needed)
                start = response.find("{")
                end = response.rfind("}")
                if start != -1 and end != -1 and end > start:
                    json_str = response[start : end + 1]
                    json_data = json.loads(json_str)
                    write_json_file(json_data, f"{output_folder}/{nct_id}.json")
                    logger.info(f"Processed {nct_id} successfully")
                else:
                    logger.error(f"Invalid JSON boundaries for {nct_id}")
            except json.JSONDecodeError as e:
                logger.error(f"Invalid JSON response for {nct_id}: {str(e)}")
        except Exception as e:
            logger.error(f"Failed to save {nct_id}: {str(e)}")

    # ---------------------- Public API ----------------------

    def process_trials(
        self,
        nct_ids: List[str],
        json_folder: str,
        output_folder: str,
        patient_profile: List[str],
    ):
        """
        Length-buckets all prompts to reduce padding overhead, then processes in batches.
        Keeps existing outputs (idempotent resume).
        """
        patient_text = " ".join(
            str(line).strip() for line in patient_profile if str(line).strip()
        )

        # Build worklist, skipping already-processed trials
        items: List[Dict] = []
        for nct_id in nct_ids:
            output_path = f"{output_folder}/{nct_id}.json"
            if os.path.exists(output_path):
                logger.info(f"Skipping existing: {nct_id}")
                continue
            criteria_text = self._load_trial_data(nct_id, json_folder)
            prompt = self._format_prompt(criteria_text, patient_text)

            # Measure token length once for bucketing (no truncation here)
            try:
                tok = self.tokenizer(prompt, add_special_tokens=False)
                tok_len = len(tok["input_ids"])
            except Exception:
                # Fallback: rough char-based estimate if tokenizer hiccups
                tok_len = max(1, len(prompt) // 4)

            items.append({"nct_id": nct_id, "prompt": prompt, "tok_len": tok_len})

        if not items:
            logger.info("No work to do.")
            return

        # Sort by length (ascending) => minimal padding inside batches
        items.sort(key=lambda x: x["tok_len"])

        # Process in batches
        for i in tqdm(
            range(0, len(items), self.batch_size),
            desc=f"GPU {self.device} Processing Trials",
        ):
            batch = items[i : i + self.batch_size]
            self._process_batch(batch, output_folder)<|MERGE_RESOLUTION|>--- conflicted
+++ resolved
@@ -199,30 +199,6 @@
         system_part = f"{chat[0]['content']}\n\n"
         user_part = f"{chat[1]['content']}\n\n"
         return system_part + user_part + "Answer: "
-    
-    def _individual_process(self, nct_id: str, prompt: str, output_folder: str):
-        """ Process a single trial individually in case of batch failure due to a repetition pitfall of the model."""
-        try:
-            inputs = self.tokenizer(
-                [prompt],
-                padding=True,
-                truncation=True,
-                return_tensors="pt",
-            ).to(f"cuda:{self.device}")
-            with torch.inference_mode():
-                outputs = self.model.generate(
-                    **inputs,
-                    max_new_tokens=5000,
-                    do_sample=False,
-                    return_dict_in_generate=False,
-                    use_cache=True
-                    )
-            decoded_response = self.tokenizer.batch_decode(
-                outputs[:, inputs.input_ids.shape[1] :], skip_special_tokens=True
-            )[0]
-            self._save_outputs(nct_id, decoded_response, output_folder)
-        except Exception as e:
-            logger.error(f"Failed individual processing for {nct_id}: {str(e)}")
 
     # ---------------------- Core batch path ----------------------
 
@@ -248,15 +224,6 @@
             use_autocast = model_dtype in (torch.float16, torch.bfloat16)
 
             with torch.inference_mode():
-<<<<<<< HEAD
-                outputs = self.model.generate(
-                    **inputs,
-                    max_new_tokens=5000,
-                    do_sample=False,
-                    return_dict_in_generate=False,
-                    use_cache=True
-                    )
-=======
                 ctx = (
                     torch.autocast(device_type="cuda", dtype=model_dtype)
                     if use_autocast
@@ -279,20 +246,10 @@
 
             # Decode only the generated tail
             gen_len = outputs.shape[1] - input_len
->>>>>>> 7f0e9dd0
             decoded_responses = self.tokenizer.batch_decode(
                 outputs[:, input_len:], skip_special_tokens=True
             )
 
-<<<<<<< HEAD
-            logger.warning(f"Decoded response: {decoded_responses}")
-            for item, response in zip(batch, decoded_responses):
-                try:
-                    self._save_outputs(item["nct_id"], response, output_folder)
-                except Exception as e:
-                    logger.error(f"Failed to process {item['nct_id']}: {str(e)}. Regenerating individually.")
-                    self._individual_process(nct_id=item["nct_id"], prompt=item["prompt"], output_folder=output_folder)
-=======
             # Persist outputs
             for item, response in zip(batch, decoded_responses):
                 self._save_outputs(item["nct_id"], response, output_folder)
@@ -305,7 +262,6 @@
                 f"out_len≈{gen_len} | tokenize+H2D={t1 - t0:.2f}s | "
                 f"generate={gen_time:.2f}s | ~{(total_gen_tokens / gen_time) if gen_time > 0 else 0:.1f} tok/s"
             )
->>>>>>> 7f0e9dd0
         except Exception as e:
             logger.error(f"Batch processing failed: {str(e)}")
             for item in batch:
